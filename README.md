# Airplane Library

This Rust library is designed for easy and accurate airplane-related calculations, focusing on weight and balance, as well as visualization. The library provides functions to calculate center of gravity, moment arms, and weight distribution. Additionally, it includes tools for visualizing weight and balance envelopes and other key metrics, making it a comprehensive tool for pilots, engineers, and aviation enthusiasts. With a simple and intuitive API, this library simplifies complex aeronautical calculations and visualizations.

## Example
```rust
use std::fs;

use airplane::{visualizer::WeightBalanceVisualization, weight_and_balance::{
    Airplane, CenterOfGravity, LeverArm, Limits, Mass, Moment, Volume,
}};

fn main() {
    let plane = Airplane::new(
        String::from("PHXXX"),
        vec![
            Moment::new(LeverArm::Meter(0.4294), Mass::Kilo(517.0)),
<<<<<<< HEAD
            Moment::new(LeverArm::Meter(0.515), Mass::Kilo(110.0)),
=======
            Moment::new(LeverArm::Meter(0.515), Mass::Kilo(80.0)),
>>>>>>> ffe75431
            Moment::new(LeverArm::Meter(0.515), Mass::Kilo(89.0)),
            Moment::new(LeverArm::Meter(1.3), Mass::Kilo(5.0)),
            Moment::new(LeverArm::Meter(0.325), Mass::Avgas(Volume::Liter(55.0))),
        ],
        Limits::new(
            Mass::Kilo(558.0),
            Mass::Kilo(750.0),
            CenterOfGravity::Millimeter(427.0),
            CenterOfGravity::Millimeter(523.0),
        ),
    );

    match airplane::visualizer::weight_and_balance(plane, WeightBalanceVisualization::new((1000,1000),(230.0..420.0, 550.0..760.0))) {
        airplane::visualizer::Visualization::Svg(svg) =>  {
            let _ = fs::write("image.svg", svg);
        },
    };
}
```
### Output
![image](https://github.com/user-attachments/assets/c89c4f59-892a-4cbd-b46d-ea0585fb80d9)<|MERGE_RESOLUTION|>--- conflicted
+++ resolved
@@ -15,11 +15,7 @@
         String::from("PHXXX"),
         vec![
             Moment::new(LeverArm::Meter(0.4294), Mass::Kilo(517.0)),
-<<<<<<< HEAD
-            Moment::new(LeverArm::Meter(0.515), Mass::Kilo(110.0)),
-=======
             Moment::new(LeverArm::Meter(0.515), Mass::Kilo(80.0)),
->>>>>>> ffe75431
             Moment::new(LeverArm::Meter(0.515), Mass::Kilo(89.0)),
             Moment::new(LeverArm::Meter(1.3), Mass::Kilo(5.0)),
             Moment::new(LeverArm::Meter(0.325), Mass::Avgas(Volume::Liter(55.0))),
